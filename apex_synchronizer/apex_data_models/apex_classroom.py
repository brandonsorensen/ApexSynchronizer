--- conflicted
+++ resolved
@@ -79,12 +79,8 @@
         'apex_program_code': 'product_codes'
     }
     post_heading = 'classroomEntries'
-<<<<<<< HEAD
-    main_id = 'ImportClassroomId'
-=======
     role = 'T'
     url: str = urljoin(adm_utils.BASE_URL, 'classrooms')
->>>>>>> 80a79e0e
 
     def __init__(self, import_org_id: int, import_classroom_id: int,
                  classroom_name: str, product_codes: [str],
