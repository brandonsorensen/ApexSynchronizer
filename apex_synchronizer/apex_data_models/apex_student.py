--- conflicted
+++ resolved
@@ -49,11 +49,7 @@
                  middle_name: str, last_name: str, email: str,
                  grade_level: int, eduid: int = None, 
                  coach_emails: List[str] = None):
-<<<<<<< HEAD
-        # We don't like middle schoolers going to middle school
-=======
         # We don't like middle-schoolers going to middle school
->>>>>>> 471be95e
         if int(import_org_id) == 615:
             import_org_id = 616
         super().__init__(
@@ -63,13 +59,6 @@
         )
         self.grade_level = (int(grade_level) if grade_level
                             else grade_level)
-<<<<<<< HEAD
-        if coach_emails is None:
-            self.coach_emails = []
-        else:
-            self.coach_emails = coach_emails
-        self.login_pw = int(eduid) if eduid else None
-=======
         if (coach_emails is None
                 or self.import_org_id not in self._coach_schools):
             self.coach_emails = []
@@ -100,7 +89,6 @@
             self.import_org_id,
             self.grade_level,
         ))
->>>>>>> 471be95e
 
     @property
     def classroom_url(self) -> str:
@@ -267,26 +255,18 @@
                 raise exceptions.ApexNoEmailException(eduid)
             raise e
 
-<<<<<<< HEAD
-        kwargs['coach_emails'] = kwargs['coach_emails'].split()
-=======
         if kwargs['coach_emails'] is not None:
             kwargs['coach_emails'] = kwargs['coach_emails'].split(',')
->>>>>>> 471be95e
 
         return cls(**kwargs)
 
     def to_json(self) -> dict:
         d = super().to_json()
-<<<<<<< HEAD
-        d['CoachEmails'] = ','.join(d['CoachEmails'])
-=======
         if d['CoachEmails']:
             d['CoachEmails'] = ','.join(d['CoachEmails'])
         else:
             # Can't pass empty string to Apex; the arg is optional
             del d['CoachEmails']
->>>>>>> 471be95e
         return d
 
     @classmethod
